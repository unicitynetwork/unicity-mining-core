--- conflicted
+++ resolved
@@ -202,15 +202,8 @@
                     var tlsCert = certs[port.PoolEndpoint.TlsPfxFile];
                     sslStream = new SslStream(stream, false);
 
-<<<<<<< HEAD
-                client.Init(loop, con, ctx, clock, endpointConfig, connectionId,
-                    OnRequestAsync,
-                    OnReceiveComplete,
-                    OnReceiveError);
-=======
                     await sslStream.AuthenticateAsServerAsync(tlsCert, false, SslProtocols.Tls | SslProtocols.Tls11 | SslProtocols.Tls12, false);
                 }
->>>>>>> 1be65427
 
                 catch(Exception ex)
                 {
@@ -234,7 +227,22 @@
             client.Run(port, (IPEndPoint) socket.RemoteEndPoint, OnRequestAsync, OnReceiveComplete, OnReceiveError);
         }
 
-<<<<<<< HEAD
+        public void StopListeners()
+        {
+            lock(ports)
+            {
+                var portValues = ports.Values.ToArray();
+
+                for(int i = 0; i < portValues.Length; i++)
+                {
+                    var socket = portValues[i];
+
+                    socket.Close();
+                }
+            }
+        }
+
+        protected abstract void OnConnect(StratumClient client);
 
         protected async Task OnRequestAsync(StratumClient client, JsonRpcRequest request)
         {
@@ -253,7 +261,7 @@
                 await OnRequestAsync(client, new Timestamped<JsonRpcRequest>(request, clock.Now));
             }
 
-            catch (Exception ex)
+            catch(Exception ex)
             {
                 var innerEx = ex.InnerException != null ? ": " + ex : "";
 
@@ -262,51 +270,6 @@
                 else
                     logger.Error(ex, () => $"[{LogCat}] [{client.ConnectionId}] Error processing request{innerEx}");
 
-=======
-        public void StopListeners()
-        {
-            lock(ports)
-            {
-                var portValues = ports.Values.ToArray();
-
-                for(int i = 0; i < portValues.Length; i++)
-                {
-                    var socket = portValues[i];
-
-                    socket.Close();
-                }
-            }
-        }
-
-        protected abstract void OnConnect(StratumClient client);
-
-        protected async Task OnRequestAsync(StratumClient client, JsonRpcRequest request)
-        {
-            // boot pre-connected clients
-            if (banManager?.IsBanned(client.RemoteEndpoint.Address) == true)
-            {
-                logger.Info(() => $"[{LogCat}] [{client.ConnectionId}] Disconnecting banned client @ {client.RemoteEndpoint.Address}");
-                DisconnectClient(client);
-                return;
-            }
-
-            try
-            {
-                logger.Debug(() => $"[{LogCat}] [{client.ConnectionId}] Dispatching request '{request.Method}' [{request.Id}]");
-
-                await OnRequestAsync(client, new Timestamped<JsonRpcRequest>(request, clock.Now));
-            }
-
-            catch(Exception ex)
-            {
-                var innerEx = ex.InnerException != null ? ": " + ex : "";
-
-                if (request != null)
-                    logger.Error(ex, () => $"[{LogCat}] [{client.ConnectionId}] Error processing request {request.Method} [{request.Id}]{innerEx}");
-                else
-                    logger.Error(ex, () => $"[{LogCat}] [{client.ConnectionId}] Error processing request{innerEx}");
-
->>>>>>> 1be65427
                 throw;
             }
         }
