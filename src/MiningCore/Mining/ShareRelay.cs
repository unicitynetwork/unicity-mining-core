<<<<<<< HEAD
﻿using System;
=======
using System;
>>>>>>> dfec1612
using System.Collections.Concurrent;
using System.IO;
using System.Reactive.Concurrency;
using System.Reactive.Linq;
using MiningCore.Blockchain;
using MiningCore.Configuration;
using MiningCore.Contracts;
using MiningCore.Messaging;
using NetMQ;
using NetMQ.Sockets;
using Newtonsoft.Json;
using NLog;
using ProtoBuf;

namespace MiningCore.Mining
{
    public class ShareRelay
    {
        public ShareRelay(JsonSerializerSettings serializerSettings, IMessageBus messageBus)
        {
            Contract.RequiresNonNull(serializerSettings, nameof(serializerSettings));
            Contract.RequiresNonNull(messageBus, nameof(messageBus));

            this.serializerSettings = serializerSettings;
            this.messageBus = messageBus;
        }

        private readonly IMessageBus messageBus;
        private ClusterConfig clusterConfig;
        private readonly BlockingCollection<Share> queue = new BlockingCollection<Share>();
        private IDisposable queueSub;
        private readonly int QueueSizeWarningThreshold = 1024;
        private bool hasWarnedAboutBacklogSize;
        private PublisherSocket pubSocket;
        private readonly JsonSerializerSettings serializerSettings;

        private static readonly ILogger logger = LogManager.GetCurrentClassLogger();

        [Flags]
        public enum WireFormat
        {
            Json = 1,
            ProtocolBuffers = 2
        }

        public const int WireFormatMask = 0xF;

        #region API-Surface

        public void Start(ClusterConfig clusterConfig)
        {
            this.clusterConfig = clusterConfig;

            messageBus.Listen<ClientShare>().Subscribe(x => queue.Add(x.Share));

            pubSocket = new PublisherSocket();

            if (!clusterConfig.ShareRelay.Connect)
            {
                pubSocket.Bind(clusterConfig.ShareRelay.PublishUrl);
                logger.Info(() => $"Bound to {clusterConfig.ShareRelay.PublishUrl}");
            }

            else
            {
                pubSocket.Connect(clusterConfig.ShareRelay.PublishUrl);
                logger.Info(() => $"Connected to {clusterConfig.ShareRelay.PublishUrl}");
            }

            InitializeQueue();

            logger.Info(() => "Online");
        }

        public void Stop()
        {
            logger.Info(() => "Stopping ..");

            pubSocket.Dispose();

            queueSub?.Dispose();
            queueSub = null;

            logger.Info(() => "Stopped");
        }

        #endregion // API-Surface

        private void InitializeQueue()
        {
            queueSub = queue.GetConsumingEnumerable()
                .ToObservable(TaskPoolScheduler.Default)
                .Do(_ => CheckQueueBacklog())
                .Subscribe(share =>
                {
                    share.Source = clusterConfig.ClusterName;
                    share.BlockRewardDouble = (double) share.BlockReward;

                    try
                    {
                        var flags = (int) WireFormat.ProtocolBuffers;
                        var msg = new NetMQMessage(2);

<<<<<<< HEAD
                        using (var stream = new MemoryStream())
=======
                        using(var stream = new MemoryStream())
>>>>>>> dfec1612
                        {
                            Serializer.Serialize(stream, share);
                            msg.Push(stream.ToArray());
                        }

                        msg.Push(flags);
                        msg.Push(share.PoolId);
                        pubSocket.SendMultipartMessage(msg);
                    }

<<<<<<< HEAD
                    catch (Exception ex)
=======
                    catch(Exception ex)
>>>>>>> dfec1612
                    {
                        logger.Error(ex);
                    }
                });
        }

        private void CheckQueueBacklog()
        {
            if (queue.Count > QueueSizeWarningThreshold)
            {
                if (!hasWarnedAboutBacklogSize)
                {
                    logger.Warn(() => $"Share relay queue backlog has crossed {QueueSizeWarningThreshold}");
                    hasWarnedAboutBacklogSize = true;
                }
            }

            else if (hasWarnedAboutBacklogSize && queue.Count <= QueueSizeWarningThreshold / 2)
            {
                hasWarnedAboutBacklogSize = false;
            }
        }
    }
<<<<<<< HEAD
}
=======
}
>>>>>>> dfec1612
<|MERGE_RESOLUTION|>--- conflicted
+++ resolved
@@ -1,8 +1,4 @@
-<<<<<<< HEAD
-﻿using System;
-=======
 using System;
->>>>>>> dfec1612
 using System.Collections.Concurrent;
 using System.IO;
 using System.Reactive.Concurrency;
@@ -106,11 +102,7 @@
                         var flags = (int) WireFormat.ProtocolBuffers;
                         var msg = new NetMQMessage(2);
 
-<<<<<<< HEAD
-                        using (var stream = new MemoryStream())
-=======
                         using(var stream = new MemoryStream())
->>>>>>> dfec1612
                         {
                             Serializer.Serialize(stream, share);
                             msg.Push(stream.ToArray());
@@ -121,11 +113,7 @@
                         pubSocket.SendMultipartMessage(msg);
                     }
 
-<<<<<<< HEAD
-                    catch (Exception ex)
-=======
                     catch(Exception ex)
->>>>>>> dfec1612
                     {
                         logger.Error(ex);
                     }
@@ -149,8 +137,4 @@
             }
         }
     }
-<<<<<<< HEAD
-}
-=======
-}
->>>>>>> dfec1612
+}