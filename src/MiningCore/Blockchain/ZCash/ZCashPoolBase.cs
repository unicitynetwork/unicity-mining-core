--- conflicted
+++ resolved
@@ -1,299 +1,289 @@
-﻿/*
-Copyright 2017 Coin Foundry (coinfoundry.org)
-Authors: Oliver Weichhold (oliver@weichhold.com)
-
-Permission is hereby granted, free of charge, to any person obtaining a copy of this software and
-associated documentation files (the "Software"), to deal in the Software without restriction,
-including without limitation the rights to use, copy, modify, merge, publish, distribute, sublicense,
-and/or sell copies of the Software, and to permit persons to whom the Software is furnished to do so,
-subject to the following conditions:
-
-The above copyright notice and this permission notice shall be included in all copies or substantial
-portions of the Software.
-
-THE SOFTWARE IS PROVIDED "AS IS", WITHOUT WARRANTY OF ANY KIND, EXPRESS OR IMPLIED, INCLUDING BUT NOT
-LIMITED TO THE WARRANTIES OF MERCHANTABILITY, FITNESS FOR A PARTICULAR PURPOSE AND NONINFRINGEMENT.
-IN NO EVENT SHALL THE AUTHORS OR COPYRIGHT HOLDERS BE LIABLE FOR ANY CLAIM, DAMAGES OR OTHER LIABILITY,
-WHETHER IN AN ACTION OF CONTRACT, TORT OR OTHERWISE, ARISING FROM, OUT OF OR IN CONNECTION WITH THE
-SOFTWARE OR THE USE OR OTHER DEALINGS IN THE SOFTWARE.
-*/
-
-using System;
-using System.Buffers;
-using System.Globalization;
-using System.Linq;
-using System.Reactive;
-using System.Threading;
-using System.Threading.Tasks;
-using Autofac;
-using AutoMapper;
-using MiningCore.Blockchain.Bitcoin;
-using MiningCore.Blockchain.ZCash.DaemonResponses;
-using MiningCore.Configuration;
-using MiningCore.Extensions;
-using MiningCore.JsonRpc;
-using MiningCore.Messaging;
-<<<<<<< HEAD
-using MiningCore.Notifications;
-=======
->>>>>>> 4827dd99
-using MiningCore.Persistence;
-using MiningCore.Persistence.Repositories;
-using MiningCore.Stratum;
-using MiningCore.Time;
-using MiningCore.Util;
-using Newtonsoft.Json;
-using BigInteger = NBitcoin.BouncyCastle.Math.BigInteger;
-
-namespace MiningCore.Blockchain.ZCash
-{
-    public class ZCashPoolBase<TJob> : BitcoinPoolBase<TJob, ZCashBlockTemplate>
-        where TJob : ZCashJob, new()
-    {
-        public ZCashPoolBase(IComponentContext ctx,
-            JsonSerializerSettings serializerSettings,
-            IConnectionFactory cf,
-            IStatsRepository statsRepo,
-            IMapper mapper,
-            IMasterClock clock,
-<<<<<<< HEAD
-            IMessageBus messageBus,
-            NotificationService notificationService) :
-            base(ctx, serializerSettings, cf, statsRepo, mapper, clock, messageBus, notificationService)
-=======
-            IMessageBus messageBus) :
-            base(ctx, serializerSettings, cf, statsRepo, mapper, clock, messageBus)
->>>>>>> 4827dd99
-        {
+﻿/*
+Copyright 2017 Coin Foundry (coinfoundry.org)
+Authors: Oliver Weichhold (oliver@weichhold.com)
+
+Permission is hereby granted, free of charge, to any person obtaining a copy of this software and
+associated documentation files (the "Software"), to deal in the Software without restriction,
+including without limitation the rights to use, copy, modify, merge, publish, distribute, sublicense,
+and/or sell copies of the Software, and to permit persons to whom the Software is furnished to do so,
+subject to the following conditions:
+
+The above copyright notice and this permission notice shall be included in all copies or substantial
+portions of the Software.
+
+THE SOFTWARE IS PROVIDED "AS IS", WITHOUT WARRANTY OF ANY KIND, EXPRESS OR IMPLIED, INCLUDING BUT NOT
+LIMITED TO THE WARRANTIES OF MERCHANTABILITY, FITNESS FOR A PARTICULAR PURPOSE AND NONINFRINGEMENT.
+IN NO EVENT SHALL THE AUTHORS OR COPYRIGHT HOLDERS BE LIABLE FOR ANY CLAIM, DAMAGES OR OTHER LIABILITY,
+WHETHER IN AN ACTION OF CONTRACT, TORT OR OTHERWISE, ARISING FROM, OUT OF OR IN CONNECTION WITH THE
+SOFTWARE OR THE USE OR OTHER DEALINGS IN THE SOFTWARE.
+*/
+
+using System;
+using System.Buffers;
+using System.Globalization;
+using System.Linq;
+using System.Reactive;
+using System.Threading;
+using System.Threading.Tasks;
+using Autofac;
+using AutoMapper;
+using MiningCore.Blockchain.Bitcoin;
+using MiningCore.Blockchain.ZCash.DaemonResponses;
+using MiningCore.Configuration;
+using MiningCore.Extensions;
+using MiningCore.JsonRpc;
+using MiningCore.Messaging;
+using MiningCore.Persistence;
+using MiningCore.Persistence.Repositories;
+using MiningCore.Stratum;
+using MiningCore.Time;
+using MiningCore.Util;
+using Newtonsoft.Json;
+using BigInteger = NBitcoin.BouncyCastle.Math.BigInteger;
+
+namespace MiningCore.Blockchain.ZCash
+{
+    public class ZCashPoolBase<TJob> : BitcoinPoolBase<TJob, ZCashBlockTemplate>
+        where TJob : ZCashJob, new()
+    {
+        public ZCashPoolBase(IComponentContext ctx,
+            JsonSerializerSettings serializerSettings,
+            IConnectionFactory cf,
+            IStatsRepository statsRepo,
+            IMapper mapper,
+            IMasterClock clock,
+            IMessageBus messageBus) :
+            base(ctx, serializerSettings, cf, statsRepo, mapper, clock, messageBus)
+        {
+        }
+
+        private ZCashChainConfig chainConfig;
+        private double hashrateDivisor;
+
+        protected override BitcoinJobManager<TJob, ZCashBlockTemplate> CreateJobManager()
+        {
+            return ctx.Resolve<ZCashJobManager<TJob>>(
+                new TypedParameter(typeof(IExtraNonceProvider), new ZCashExtraNonceProvider()));
+        }
+
+        #region Overrides of BitcoinPoolBase<TJob,ZCashBlockTemplate>
+
+        /// <param name="ct"></param>
+        /// <inheritdoc />
+        protected override async Task SetupJobManager(CancellationToken ct)
+        {
+            await base.SetupJobManager(ct);
+
+            if (ZCashConstants.Chains.TryGetValue(poolConfig.Coin.Type, out var coinbaseTx))
+                coinbaseTx.TryGetValue(manager.NetworkType, out chainConfig);
+
+            hashrateDivisor = (double)new BigRational(chainConfig.Diff1b,
+                ZCashConstants.Chains[CoinType.ZEC][manager.NetworkType].Diff1b);
+        }
+
+        #endregion
+
+        protected override void OnSubscribe(StratumClient client, Timestamped<JsonRpcRequest> tsRequest)
+        {
+            var request = tsRequest.Value;
+            var context = client.ContextAs<BitcoinWorkerContext>();
+
+            if (request.Id == null)
+            {
+                client.RespondError(StratumError.Other, "missing request id", request.Id);
+                return;
+            }
+
+            var requestParams = request.ParamsAs<string[]>();
+
+            var data = new object[]
+                {
+                    client.ConnectionId,
+                }
+                .Concat(manager.GetSubscriberData(client))
+                .ToArray();
+
+            client.Respond(data, request.Id);
+
+            // setup worker context
+            context.IsSubscribed = true;
+            context.UserAgent = requestParams?.Length > 0 ? requestParams[0].Trim() : null;
+        }
+
+        protected override async Task OnAuthorizeAsync(StratumClient client, Timestamped<JsonRpcRequest> tsRequest)
+        {
+            await base.OnAuthorizeAsync(client, tsRequest);
+
+            var context = client.ContextAs<BitcoinWorkerContext>();
+
+            if (context.IsAuthorized)
+            {
+                // send intial update
+                client.Notify(ZCashStratumMethods.SetTarget, new object[] { EncodeTarget(context.Difficulty) });
+                client.Notify(BitcoinStratumMethods.MiningNotify, currentJobParams);
+            }
+        }
+
+        private void OnSuggestTarget(StratumClient client, Timestamped<JsonRpcRequest> tsRequest)
+        {
+            var request = tsRequest.Value;
+            var context = client.ContextAs<BitcoinWorkerContext>();
+
+            if (request.Id == null)
+            {
+                client.RespondError(StratumError.Other, "missing request id", request.Id);
+                return;
+            }
+
+            var requestParams = request.ParamsAs<string[]>();
+            var target = requestParams.FirstOrDefault();
+
+            if (!string.IsNullOrEmpty(target))
+            {
+                if (System.Numerics.BigInteger.TryParse(target, NumberStyles.HexNumber, CultureInfo.InvariantCulture, out var targetBig))
+                {
+                    var newDiff = (double) new BigRational(chainConfig.Diff1b, targetBig);
+                    var poolEndpoint = poolConfig.Ports[client.PoolEndpoint.Port];
+
+                    if (newDiff >= poolEndpoint.Difficulty)
+                    {
+                        context.EnqueueNewDifficulty(newDiff);
+                        context.ApplyPendingDifficulty();
+
+                        client.Notify(ZCashStratumMethods.SetTarget, new object[] { EncodeTarget(context.Difficulty) });
+                    }
+
+                    else
+                        client.RespondError(StratumError.Other, "suggested difficulty too low", request.Id);
+                }
+
+                else
+                    client.RespondError(StratumError.Other, "invalid target", request.Id);
+            }
+
+            else
+                client.RespondError(StratumError.Other, "invalid target", request.Id);
+        }
+
+        protected override async Task OnRequestAsync(StratumClient client,
+            Timestamped<JsonRpcRequest> tsRequest)
+        {
+            var request = tsRequest.Value;
+
+            switch(request.Method)
+            {
+                case BitcoinStratumMethods.Subscribe:
+                    OnSubscribe(client, tsRequest);
+                    break;
+
+                case BitcoinStratumMethods.Authorize:
+                    await OnAuthorizeAsync(client, tsRequest);
+                    break;
+
+                case BitcoinStratumMethods.SubmitShare:
+                    await OnSubmitAsync(client, tsRequest);
+                    break;
+
+                case ZCashStratumMethods.SuggestTarget:
+                    OnSuggestTarget(client, tsRequest);
+                    break;
+
+                case BitcoinStratumMethods.ExtraNonceSubscribe:
+                    // ignored
+                    break;
+
+                default:
+                    logger.Debug(() => $"[{LogCat}] [{client.ConnectionId}] Unsupported RPC request: {JsonConvert.SerializeObject(request, serializerSettings)}");
+
+                    client.RespondError(StratumError.Other, $"Unsupported request {request.Method}", request.Id);
+                    break;
+            }
+        }
+
+        protected override void OnNewJob(object jobParams)
+        {
+            currentJobParams = jobParams;
+
+            logger.Info(() => $"[{LogCat}] Broadcasting job");
+
+            ForEachClient(client =>
+            {
+                var context = client.ContextAs<BitcoinWorkerContext>();
+
+                if (context.IsSubscribed && context.IsAuthorized)
+                {
+                    // check alive
+                    var lastActivityAgo = clock.Now - context.LastActivity;
+
+                    if (poolConfig.ClientConnectionTimeout > 0 &&
+                        lastActivityAgo.TotalSeconds > poolConfig.ClientConnectionTimeout)
+                    {
+                        logger.Info(() => $"[{LogCat}] [{client.ConnectionId}] Booting zombie-worker (idle-timeout exceeded)");
+                        DisconnectClient(client);
+                        return;
+                    }
+
+                    // varDiff: if the client has a pending difficulty change, apply it now
+                    if (context.ApplyPendingDifficulty())
+                        client.Notify(ZCashStratumMethods.SetTarget, new object[] { EncodeTarget(context.Difficulty) });
+
+                    // send job
+                    client.Notify(BitcoinStratumMethods.MiningNotify, currentJobParams);
+                }
+            });
+        }
+
+        public override double HashrateFromShares(double shares, double interval)
+        {
+            var multiplier = BitcoinConstants.Pow2x32 / manager.ShareMultiplier;
+            var result = shares * multiplier / interval / 1000000 * 2;
+
+            result /= hashrateDivisor;
+            return result;
         }
-
-        private ZCashChainConfig chainConfig;
-        private double hashrateDivisor;
-
-        protected override BitcoinJobManager<TJob, ZCashBlockTemplate> CreateJobManager()
-        {
-            return ctx.Resolve<ZCashJobManager<TJob>>(
-                new TypedParameter(typeof(IExtraNonceProvider), new ZCashExtraNonceProvider()));
-        }
-
-        #region Overrides of BitcoinPoolBase<TJob,ZCashBlockTemplate>
-
-        /// <param name="ct"></param>
-        /// <inheritdoc />
-        protected override async Task SetupJobManager(CancellationToken ct)
-        {
-            await base.SetupJobManager(ct);
-
-            if (ZCashConstants.Chains.TryGetValue(poolConfig.Coin.Type, out var coinbaseTx))
-                coinbaseTx.TryGetValue(manager.NetworkType, out chainConfig);
-
-            hashrateDivisor = (double)new BigRational(chainConfig.Diff1b,
-                ZCashConstants.Chains[CoinType.ZEC][manager.NetworkType].Diff1b);
-        }
-
-        #endregion
-
-        protected override void OnSubscribe(StratumClient client, Timestamped<JsonRpcRequest> tsRequest)
-        {
-            var request = tsRequest.Value;
-            var context = client.ContextAs<BitcoinWorkerContext>();
-
-            if (request.Id == null)
-            {
-                client.RespondError(StratumError.Other, "missing request id", request.Id);
-                return;
-            }
-
-            var requestParams = request.ParamsAs<string[]>();
-
-            var data = new object[]
-                {
-                    client.ConnectionId,
-                }
-                .Concat(manager.GetSubscriberData(client))
-                .ToArray();
-
-            client.Respond(data, request.Id);
-
-            // setup worker context
-            context.IsSubscribed = true;
-            context.UserAgent = requestParams?.Length > 0 ? requestParams[0].Trim() : null;
-        }
-
-        protected override async Task OnAuthorizeAsync(StratumClient client, Timestamped<JsonRpcRequest> tsRequest)
-        {
-            await base.OnAuthorizeAsync(client, tsRequest);
-
-            var context = client.ContextAs<BitcoinWorkerContext>();
-
-            if (context.IsAuthorized)
-            {
-                // send intial update
-                client.Notify(ZCashStratumMethods.SetTarget, new object[] { EncodeTarget(context.Difficulty) });
-                client.Notify(BitcoinStratumMethods.MiningNotify, currentJobParams);
-            }
-        }
-
-        private void OnSuggestTarget(StratumClient client, Timestamped<JsonRpcRequest> tsRequest)
-        {
-            var request = tsRequest.Value;
-            var context = client.ContextAs<BitcoinWorkerContext>();
-
-            if (request.Id == null)
-            {
-                client.RespondError(StratumError.Other, "missing request id", request.Id);
-                return;
-            }
-
-            var requestParams = request.ParamsAs<string[]>();
-            var target = requestParams.FirstOrDefault();
-
-            if (!string.IsNullOrEmpty(target))
-            {
-                if (System.Numerics.BigInteger.TryParse(target, NumberStyles.HexNumber, CultureInfo.InvariantCulture, out var targetBig))
-                {
-                    var newDiff = (double) new BigRational(chainConfig.Diff1b, targetBig);
-                    var poolEndpoint = poolConfig.Ports[client.PoolEndpoint.Port];
-
-                    if (newDiff >= poolEndpoint.Difficulty)
-                    {
-                        context.EnqueueNewDifficulty(newDiff);
-                        context.ApplyPendingDifficulty();
-
-                        client.Notify(ZCashStratumMethods.SetTarget, new object[] { EncodeTarget(context.Difficulty) });
-                    }
-
-                    else
-                        client.RespondError(StratumError.Other, "suggested difficulty too low", request.Id);
-                }
-
-                else
-                    client.RespondError(StratumError.Other, "invalid target", request.Id);
-            }
-
-            else
-                client.RespondError(StratumError.Other, "invalid target", request.Id);
-        }
-
-        protected override async Task OnRequestAsync(StratumClient client,
-            Timestamped<JsonRpcRequest> tsRequest)
-        {
-            var request = tsRequest.Value;
-
-            switch(request.Method)
-            {
-                case BitcoinStratumMethods.Subscribe:
-                    OnSubscribe(client, tsRequest);
-                    break;
-
-                case BitcoinStratumMethods.Authorize:
-                    await OnAuthorizeAsync(client, tsRequest);
-                    break;
-
-                case BitcoinStratumMethods.SubmitShare:
-                    await OnSubmitAsync(client, tsRequest);
-                    break;
-
-                case ZCashStratumMethods.SuggestTarget:
-                    OnSuggestTarget(client, tsRequest);
-                    break;
-
-                case BitcoinStratumMethods.ExtraNonceSubscribe:
-                    // ignored
-                    break;
-
-                default:
-                    logger.Debug(() => $"[{LogCat}] [{client.ConnectionId}] Unsupported RPC request: {JsonConvert.SerializeObject(request, serializerSettings)}");
-
-                    client.RespondError(StratumError.Other, $"Unsupported request {request.Method}", request.Id);
-                    break;
-            }
-        }
-
-        protected override void OnNewJob(object jobParams)
-        {
-            currentJobParams = jobParams;
-
-            logger.Info(() => $"[{LogCat}] Broadcasting job");
-
-            ForEachClient(client =>
-            {
-                var context = client.ContextAs<BitcoinWorkerContext>();
-
-                if (context.IsSubscribed && context.IsAuthorized)
-                {
-                    // check alive
-                    var lastActivityAgo = clock.Now - context.LastActivity;
-
-                    if (poolConfig.ClientConnectionTimeout > 0 &&
-                        lastActivityAgo.TotalSeconds > poolConfig.ClientConnectionTimeout)
-                    {
-                        logger.Info(() => $"[{LogCat}] [{client.ConnectionId}] Booting zombie-worker (idle-timeout exceeded)");
-                        DisconnectClient(client);
-                        return;
-                    }
-
-                    // varDiff: if the client has a pending difficulty change, apply it now
-                    if (context.ApplyPendingDifficulty())
-                        client.Notify(ZCashStratumMethods.SetTarget, new object[] { EncodeTarget(context.Difficulty) });
-
-                    // send job
-                    client.Notify(BitcoinStratumMethods.MiningNotify, currentJobParams);
-                }
-            });
-        }
-
-        public override double HashrateFromShares(double shares, double interval)
-        {
-            var multiplier = BitcoinConstants.Pow2x32 / manager.ShareMultiplier;
-            var result = shares * multiplier / interval / 1000000 * 2;
-
-            result /= hashrateDivisor;
-            return result;
-        }
-
-        protected override void OnVarDiffUpdate(StratumClient client, double newDiff)
-        {
-            var context = client.ContextAs<BitcoinWorkerContext>();
-
-            context.EnqueueNewDifficulty(newDiff);
-
-            // apply immediately and notify client
-            if (context.HasPendingDifficulty)
-            {
-                context.ApplyPendingDifficulty();
-
-                client.Notify(ZCashStratumMethods.SetTarget, new object[] { EncodeTarget(context.Difficulty) });
-                client.Notify(BitcoinStratumMethods.MiningNotify, currentJobParams);
-            }
-        }
-
-        private string EncodeTarget(double difficulty)
-        {
-            var diff = BigInteger.ValueOf((long) (difficulty * 255d));
-            var quotient = chainConfig.Diff1.Divide(diff).Multiply(BigInteger.ValueOf(255));
-            var bytes = quotient.ToByteArray();
-            var padded = ArrayPool<byte>.Shared.Rent(ZCashConstants.TargetPaddingLength);
-
-            try
-            {
-                Array.Clear(padded, 0, ZCashConstants.TargetPaddingLength);
-                var padLength = ZCashConstants.TargetPaddingLength - bytes.Length;
-
-                if (padLength > 0)
-                {
-                    Array.Copy(bytes, 0, padded, padLength, bytes.Length);
-                    bytes = padded;
-                }
-
-                var result = bytes.ToHexString(0, ZCashConstants.TargetPaddingLength);
-                return result;
-            }
-
-            finally
-            {
-                ArrayPool<byte>.Shared.Return(padded);
-            }
-        }
-    }
-}
+
+        protected override void OnVarDiffUpdate(StratumClient client, double newDiff)
+        {
+            var context = client.ContextAs<BitcoinWorkerContext>();
+
+            context.EnqueueNewDifficulty(newDiff);
+
+            // apply immediately and notify client
+            if (context.HasPendingDifficulty)
+            {
+                context.ApplyPendingDifficulty();
+
+                client.Notify(ZCashStratumMethods.SetTarget, new object[] { EncodeTarget(context.Difficulty) });
+                client.Notify(BitcoinStratumMethods.MiningNotify, currentJobParams);
+            }
+        }
+
+        private string EncodeTarget(double difficulty)
+        {
+            var diff = BigInteger.ValueOf((long) (difficulty * 255d));
+            var quotient = chainConfig.Diff1.Divide(diff).Multiply(BigInteger.ValueOf(255));
+            var bytes = quotient.ToByteArray();
+            var padded = ArrayPool<byte>.Shared.Rent(ZCashConstants.TargetPaddingLength);
+
+            try
+            {
+                Array.Clear(padded, 0, ZCashConstants.TargetPaddingLength);
+                var padLength = ZCashConstants.TargetPaddingLength - bytes.Length;
+
+                if (padLength > 0)
+                {
+                    Array.Copy(bytes, 0, padded, padLength, bytes.Length);
+                    bytes = padded;
+                }
+
+                var result = bytes.ToHexString(0, ZCashConstants.TargetPaddingLength);
+                return result;
+            }
+
+            finally
+            {
+                ArrayPool<byte>.Shared.Return(padded);
+            }
+        }
+    }
+}