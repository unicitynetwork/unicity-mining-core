--- conflicted
+++ resolved
@@ -1,8 +1,4 @@
-<<<<<<< HEAD
-﻿using System;
-=======
 using System;
->>>>>>> dfec1612
 using System.Diagnostics;
 using System.Linq;
 using System.Reactive;
@@ -40,11 +36,7 @@
             {
                 new
                 {
-<<<<<<< HEAD
-                    capabilities = new[] {"coinbasetxn", "workid", "coinbase/append"},
-=======
                     capabilities = new[] { "coinbasetxn", "workid", "coinbase/append" },
->>>>>>> dfec1612
                 }
             };
         }
@@ -85,11 +77,7 @@
 
             // handle z-addr
             var result = await daemon.ExecuteCmdAnyAsync<ValidateAddressResponse>(
-<<<<<<< HEAD
-                ZCashCommands.ZValidateAddress, new[] {address});
-=======
                 ZCashCommands.ZValidateAddress, new[] { address });
->>>>>>> dfec1612
 
             return result.Response != null && result.Response.IsValid;
         }
@@ -146,11 +134,7 @@
             Contract.RequiresNonNull(worker, nameof(worker));
             Contract.RequiresNonNull(submission, nameof(submission));
 
-<<<<<<< HEAD
-            logger.LogInvoke(LogCat, new[] {worker.ConnectionId});
-=======
             logger.LogInvoke(LogCat, new[] { worker.ConnectionId });
->>>>>>> dfec1612
 
             if (!(submission is object[] submitParams))
                 throw new StratumException(StratumError.Other, "invalid params");
@@ -172,11 +156,7 @@
 
             ZCashJob job;
 
-<<<<<<< HEAD
-            lock (jobLock)
-=======
             lock(jobLock)
->>>>>>> dfec1612
             {
                 job = validJobs.FirstOrDefault(x => x.JobId == jobId);
             }
@@ -234,8 +214,4 @@
             return share;
         }
     }
-<<<<<<< HEAD
-}
-=======
-}
->>>>>>> dfec1612
+}