<<<<<<< HEAD
﻿using System;
=======
using System;
>>>>>>> dfec1612
using System.Linq;
using System.Threading;
using MiningCore.Extensions;

namespace MiningCore.Blockchain.ZCash
{
    public class ZCashExtraNonceProvider : ExtraNonceProviderBase
    {
        public ZCashExtraNonceProvider() : base(3)
        {
        }
    }
<<<<<<< HEAD
}
=======
}
>>>>>>> dfec1612
<|MERGE_RESOLUTION|>--- conflicted
+++ resolved
@@ -1,8 +1,4 @@
-<<<<<<< HEAD
-﻿using System;
-=======
 using System;
->>>>>>> dfec1612
 using System.Linq;
 using System.Threading;
 using MiningCore.Extensions;
@@ -15,8 +11,4 @@
         {
         }
     }
-<<<<<<< HEAD
-}
-=======
-}
->>>>>>> dfec1612
+}