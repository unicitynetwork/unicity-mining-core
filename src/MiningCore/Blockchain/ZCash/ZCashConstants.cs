<<<<<<< HEAD
﻿/*
Copyright 2017 Coin Foundry (coinfoundry.org)
Authors: Oliver Weichhold (oliver@weichhold.com)

Permission is hereby granted, free of charge, to any person obtaining a copy of this software and
associated documentation files (the "Software"), to deal in the Software without restriction,
including without limitation the rights to use, copy, modify, merge, publish, distribute, sublicense,
and/or sell copies of the Software, and to permit persons to whom the Software is furnished to do so,
subject to the following conditions:

The above copyright notice and this permission notice shall be included in all copies or substantial
portions of the Software.

THE SOFTWARE IS PROVIDED "AS IS", WITHOUT WARRANTY OF ANY KIND, EXPRESS OR IMPLIED, INCLUDING BUT NOT
LIMITED TO THE WARRANTIES OF MERCHANTABILITY, FITNESS FOR A PARTICULAR PURPOSE AND NONINFRINGEMENT.
IN NO EVENT SHALL THE AUTHORS OR COPYRIGHT HOLDERS BE LIABLE FOR ANY CLAIM, DAMAGES OR OTHER LIABILITY,
WHETHER IN AN ACTION OF CONTRACT, TORT OR OTHERWISE, ARISING FROM, OUT OF OR IN CONNECTION WITH THE
SOFTWARE OR THE USE OR OTHER DEALINGS IN THE SOFTWARE.
=======
/*
Copyright 2017 Coin Foundry (coinfoundry.org)
Authors: Oliver Weichhold (oliver@weichhold.com)

Permission is hereby granted, free of charge, to any person obtaining a copy of this software and
associated documentation files (the "Software"), to deal in the Software without restriction,
including without limitation the rights to use, copy, modify, merge, publish, distribute, sublicense,
and/or sell copies of the Software, and to permit persons to whom the Software is furnished to do so,
subject to the following conditions:

The above copyright notice and this permission notice shall be included in all copies or substantial
portions of the Software.

THE SOFTWARE IS PROVIDED "AS IS", WITHOUT WARRANTY OF ANY KIND, EXPRESS OR IMPLIED, INCLUDING BUT NOT
LIMITED TO THE WARRANTIES OF MERCHANTABILITY, FITNESS FOR A PARTICULAR PURPOSE AND NONINFRINGEMENT.
IN NO EVENT SHALL THE AUTHORS OR COPYRIGHT HOLDERS BE LIABLE FOR ANY CLAIM, DAMAGES OR OTHER LIABILITY,
WHETHER IN AN ACTION OF CONTRACT, TORT OR OTHERWISE, ARISING FROM, OUT OF OR IN CONNECTION WITH THE
SOFTWARE OR THE USE OR OTHER DEALINGS IN THE SOFTWARE.
>>>>>>> dfec1612
*/

using System;
using System.Collections.Generic;
using System.Globalization;
using MiningCore.Blockchain.Bitcoin;
using MiningCore.Configuration;
using MiningCore.Crypto.Hashing.Equihash;
using NBitcoin;
using NBitcoin.BouncyCastle.Math;
using NBitcoin.Zcash;

namespace MiningCore.Blockchain.ZCash
{
    public class ZCashChainConfig
    {
        public BigInteger Diff1 { get; set; }
        public System.Numerics.BigInteger Diff1b { get; set; }
        public Func<Transaction> CreateCoinbaseTx { get; set; }
        public bool UsesZCashAddressFormat { get; set; } = true;

        public int SolutionSize { get; set; } = 1344;
        public int SolutionPreambleSize { get; set; } = 3;
        public Func<EquihashSolverBase> Solver { get; set; } = () => ZCashConstants.EquihashSolver_200_9;

        public bool PayFoundersReward { get; set; }
        public decimal PercentFoundersReward { get; set; }
        public string[] FoundersRewardAddresses { get; set; }
        public ulong FoundersRewardSubsidySlowStartInterval { get; set; }
        public ulong FoundersRewardSubsidyHalvingInterval { get; set; }
        public ulong FoundersRewardSubsidySlowStartShift => FoundersRewardSubsidySlowStartInterval / 2;
        public ulong LastFoundersRewardBlockHeight => FoundersRewardSubsidyHalvingInterval + FoundersRewardSubsidySlowStartShift - 1;

        public decimal PercentTreasuryReward { get; set; }
        public ulong TreasuryRewardStartBlockHeight { get; set; }
        public string[] TreasuryRewardAddresses { get; set; }
        public double TreasuryRewardAddressChangeInterval { get; set; }

<<<<<<< HEAD
        // ZCash Overwinter & Sapling
        public uint? OverwinterActivationHeight { get; set; }
        public uint? SaplingActivationHeight { get; set; }
=======
        // ZCash "Overwinter"
        public uint? OverwinterActivationHeight { get; set; }

        public uint? OverwinterTxVersion { get; set; }
        public uint? OverwinterTxVersionGroupId { get; set; }

        // ZCash "Sapling"
        public uint? SaplingActivationHeight { get; set; }

        public uint? SaplingTxVersion { get; set; }
        public uint? SaplingTxVersionGroupId { get; set; }
>>>>>>> dfec1612
    }

    public class ZCashConstants
    {
        public const int TargetPaddingLength = 32;

        private static readonly Network ZCashNetworkMain;
        private static readonly Network ZCashNetworkTest;
        private static readonly Network ZCashNetworkReg;

        internal static readonly EquihashSolverBase EquihashSolver_200_9 = new EquihashSolver_ZCash();
        internal static readonly EquihashSolverBase EquihashSolver_144_5 = new EquihashSolver_Btg();

        static ZCashConstants()
        {
            ZcashNetworks.Instance.EnsureRegistered();

            ZCashNetworkMain = Network.GetNetwork("zcash-main");
            ZCashNetworkTest = Network.GetNetwork("zcash-test");
            ZCashNetworkReg = Network.GetNetwork("zcash-reg");
        }

        private static readonly Dictionary<BitcoinNetworkType, ZCashChainConfig> ZCashCoinbaseTxConfig = new Dictionary<BitcoinNetworkType, ZCashChainConfig>
        {
            {
                BitcoinNetworkType.Main, new ZCashChainConfig
                {
                    Diff1 = new BigInteger("0007ffffffffffffffffffffffffffffffffffffffffffffffffffffffffffff", 16),
                    Diff1b = System.Numerics.BigInteger.Parse("0007ffffffffffffffffffffffffffffffffffffffffffffffffffffffffffff", NumberStyles.HexNumber),
                    CreateCoinbaseTx = () => Transaction.Create(ZCashNetworkMain),

                    PayFoundersReward = true,
                    PercentFoundersReward = 20,
                    FoundersRewardSubsidyHalvingInterval = 840000,
                    FoundersRewardSubsidySlowStartInterval = 20000,

<<<<<<< HEAD
                    OverwinterActivationHeight = 347500,
                    SaplingActivationHeight = 419200,
=======
                    // ZCash "Overwinter"
                    OverwinterActivationHeight = 347500,
                    OverwinterTxVersion = 3,
                    OverwinterTxVersionGroupId = 0x03C48270,

                    // ZCash "Sapling"
                    SaplingActivationHeight = 419200,
                    SaplingTxVersion = 4,
                    SaplingTxVersionGroupId = 0x892f2085,
>>>>>>> dfec1612

                    FoundersRewardAddresses = new[]
                    {
                        "t3Vz22vK5z2LcKEdg16Yv4FFneEL1zg9ojd", "t3cL9AucCajm3HXDhb5jBnJK2vapVoXsop3", "t3fqvkzrrNaMcamkQMwAyHRjfDdM2xQvDTR",
                        "t3TgZ9ZT2CTSK44AnUPi6qeNaHa2eC7pUyF", "t3SpkcPQPfuRYHsP5vz3Pv86PgKo5m9KVmx", "t3Xt4oQMRPagwbpQqkgAViQgtST4VoSWR6S",
                        "t3ayBkZ4w6kKXynwoHZFUSSgXRKtogTXNgb", "t3adJBQuaa21u7NxbR8YMzp3km3TbSZ4MGB", "t3K4aLYagSSBySdrfAGGeUd5H9z5Qvz88t2",
                        "t3RYnsc5nhEvKiva3ZPhfRSk7eyh1CrA6Rk", "t3Ut4KUq2ZSMTPNE67pBU5LqYCi2q36KpXQ", "t3ZnCNAvgu6CSyHm1vWtrx3aiN98dSAGpnD",
                        "t3fB9cB3eSYim64BS9xfwAHQUKLgQQroBDG", "t3cwZfKNNj2vXMAHBQeewm6pXhKFdhk18kD", "t3YcoujXfspWy7rbNUsGKxFEWZqNstGpeG4",
                        "t3bLvCLigc6rbNrUTS5NwkgyVrZcZumTRa4", "t3VvHWa7r3oy67YtU4LZKGCWa2J6eGHvShi", "t3eF9X6X2dSo7MCvTjfZEzwWrVzquxRLNeY",
                        "t3esCNwwmcyc8i9qQfyTbYhTqmYXZ9AwK3X", "t3M4jN7hYE2e27yLsuQPPjuVek81WV3VbBj", "t3gGWxdC67CYNoBbPjNvrrWLAWxPqZLxrVY",
                        "t3LTWeoxeWPbmdkUD3NWBquk4WkazhFBmvU", "t3P5KKX97gXYFSaSjJPiruQEX84yF5z3Tjq", "t3f3T3nCWsEpzmD35VK62JgQfFig74dV8C9",
                        "t3Rqonuzz7afkF7156ZA4vi4iimRSEn41hj", "t3fJZ5jYsyxDtvNrWBeoMbvJaQCj4JJgbgX", "t3Pnbg7XjP7FGPBUuz75H65aczphHgkpoJW",
                        "t3WeKQDxCijL5X7rwFem1MTL9ZwVJkUFhpF", "t3Y9FNi26J7UtAUC4moaETLbMo8KS1Be6ME", "t3aNRLLsL2y8xcjPheZZwFy3Pcv7CsTwBec",
                        "t3gQDEavk5VzAAHK8TrQu2BWDLxEiF1unBm", "t3Rbykhx1TUFrgXrmBYrAJe2STxRKFL7G9r", "t3aaW4aTdP7a8d1VTE1Bod2yhbeggHgMajR",
                        "t3YEiAa6uEjXwFL2v5ztU1fn3yKgzMQqNyo", "t3g1yUUwt2PbmDvMDevTCPWUcbDatL2iQGP", "t3dPWnep6YqGPuY1CecgbeZrY9iUwH8Yd4z",
                        "t3QRZXHDPh2hwU46iQs2776kRuuWfwFp4dV", "t3enhACRxi1ZD7e8ePomVGKn7wp7N9fFJ3r", "t3PkLgT71TnF112nSwBToXsD77yNbx2gJJY",
                        "t3LQtHUDoe7ZhhvddRv4vnaoNAhCr2f4oFN", "t3fNcdBUbycvbCtsD2n9q3LuxG7jVPvFB8L", "t3dKojUU2EMjs28nHV84TvkVEUDu1M1FaEx",
                        "t3aKH6NiWN1ofGd8c19rZiqgYpkJ3n679ME", "t3MEXDF9Wsi63KwpPuQdD6by32Mw2bNTbEa", "t3WDhPfik343yNmPTqtkZAoQZeqA83K7Y3f",
                        "t3PSn5TbMMAEw7Eu36DYctFezRzpX1hzf3M", "t3R3Y5vnBLrEn8L6wFjPjBLnxSUQsKnmFpv", "t3Pcm737EsVkGTbhsu2NekKtJeG92mvYyoN"
                    }
                }
            },
            {
                BitcoinNetworkType.Test, new ZCashChainConfig
                {
                    Diff1 = new BigInteger("0007ffffffffffffffffffffffffffffffffffffffffffffffffffffffffffff", 16),
                    Diff1b = System.Numerics.BigInteger.Parse("0007ffffffffffffffffffffffffffffffffffffffffffffffffffffffffffff", NumberStyles.HexNumber),
                    CreateCoinbaseTx = () => Transaction.Create(ZCashNetworkTest),

                    PayFoundersReward = true,
                    PercentFoundersReward = 20,
                    FoundersRewardSubsidyHalvingInterval = 840000,
                    FoundersRewardSubsidySlowStartInterval = 20000,

<<<<<<< HEAD
                    OverwinterActivationHeight = 207500,
                    SaplingActivationHeight = 280000,
=======
                    // ZCash "Overwinter"
                    OverwinterActivationHeight = 207500,
                    OverwinterTxVersion = 3,
                    OverwinterTxVersionGroupId = 0x03C48270,

                    // ZCash "Sapling"
                    SaplingActivationHeight = 280000,
                    SaplingTxVersion = 4,
                    SaplingTxVersionGroupId = 0x892f2085,
>>>>>>> dfec1612

                    FoundersRewardAddresses = new[]
                    {
                        "t2UNzUUx8mWBCRYPRezvA363EYXyEpHokyi", "t2N9PH9Wk9xjqYg9iin1Ua3aekJqfAtE543", "t2NGQjYMQhFndDHguvUw4wZdNdsssA6K7x2", "t2ENg7hHVqqs9JwU5cgjvSbxnT2a9USNfhy",
                        "t2BkYdVCHzvTJJUTx4yZB8qeegD8QsPx8bo", "t2J8q1xH1EuigJ52MfExyyjYtN3VgvshKDf", "t2Crq9mydTm37kZokC68HzT6yez3t2FBnFj", "t2EaMPUiQ1kthqcP5UEkF42CAFKJqXCkXC9",
                        "t2F9dtQc63JDDyrhnfpzvVYTJcr57MkqA12", "t2LPirmnfYSZc481GgZBa6xUGcoovfytBnC", "t26xfxoSw2UV9Pe5o3C8V4YybQD4SESfxtp", "t2D3k4fNdErd66YxtvXEdft9xuLoKD7CcVo",
                        "t2DWYBkxKNivdmsMiivNJzutaQGqmoRjRnL", "t2C3kFF9iQRxfc4B9zgbWo4dQLLqzqjpuGQ", "t2MnT5tzu9HSKcppRyUNwoTp8MUueuSGNaB", "t2AREsWdoW1F8EQYsScsjkgqobmgrkKeUkK",
                        "t2Vf4wKcJ3ZFtLj4jezUUKkwYR92BLHn5UT", "t2K3fdViH6R5tRuXLphKyoYXyZhyWGghDNY", "t2VEn3KiKyHSGyzd3nDw6ESWtaCQHwuv9WC", "t2F8XouqdNMq6zzEvxQXHV1TjwZRHwRg8gC",
                        "t2BS7Mrbaef3fA4xrmkvDisFVXVrRBnZ6Qj", "t2FuSwoLCdBVPwdZuYoHrEzxAb9qy4qjbnL", "t2SX3U8NtrT6gz5Db1AtQCSGjrpptr8JC6h", "t2V51gZNSoJ5kRL74bf9YTtbZuv8Fcqx2FH",
                        "t2FyTsLjjdm4jeVwir4xzj7FAkUidbr1b4R", "t2EYbGLekmpqHyn8UBF6kqpahrYm7D6N1Le", "t2NQTrStZHtJECNFT3dUBLYA9AErxPCmkka", "t2GSWZZJzoesYxfPTWXkFn5UaxjiYxGBU2a",
                        "t2RpffkzyLRevGM3w9aWdqMX6bd8uuAK3vn", "t2JzjoQqnuXtTGSN7k7yk5keURBGvYofh1d", "t2AEefc72ieTnsXKmgK2bZNckiwvZe3oPNL", "t2NNs3ZGZFsNj2wvmVd8BSwSfvETgiLrD8J",
                        "t2ECCQPVcxUCSSQopdNquguEPE14HsVfcUn", "t2JabDUkG8TaqVKYfqDJ3rqkVdHKp6hwXvG", "t2FGzW5Zdc8Cy98ZKmRygsVGi6oKcmYir9n", "t2DUD8a21FtEFn42oVLp5NGbogY13uyjy9t",
                        "t2UjVSd3zheHPgAkuX8WQW2CiC9xHQ8EvWp", "t2TBUAhELyHUn8i6SXYsXz5Lmy7kDzA1uT5", "t2Tz3uCyhP6eizUWDc3bGH7XUC9GQsEyQNc", "t2NysJSZtLwMLWEJ6MH3BsxRh6h27mNcsSy",
                        "t2KXJVVyyrjVxxSeazbY9ksGyft4qsXUNm9", "t2J9YYtH31cveiLZzjaE4AcuwVho6qjTNzp", "t2QgvW4sP9zaGpPMH1GRzy7cpydmuRfB4AZ", "t2NDTJP9MosKpyFPHJmfjc5pGCvAU58XGa4",
                        "t29pHDBWq7qN4EjwSEHg8wEqYe9pkmVrtRP", "t2Ez9KM8VJLuArcxuEkNRAkhNvidKkzXcjJ", "t2D5y7J5fpXajLbGrMBQkFg2mFN8fo3n8cX", "t2UV2wr1PTaUiybpkV3FdSdGxUJeZdZztyt",
                    }
                }
            },
            {
                BitcoinNetworkType.RegTest, new ZCashChainConfig
                {
                    Diff1 = new BigInteger("0007ffffffffffffffffffffffffffffffffffffffffffffffffffffffffffff", 16),
                    Diff1b = System.Numerics.BigInteger.Parse("0007ffffffffffffffffffffffffffffffffffffffffffffffffffffffffffff", NumberStyles.HexNumber),
                    CreateCoinbaseTx = () => Transaction.Create(ZCashNetworkReg),

                    PayFoundersReward = true,
                    PercentFoundersReward = 20,
                    FoundersRewardSubsidyHalvingInterval = 150,
                    FoundersRewardSubsidySlowStartInterval = 0,

                    FoundersRewardAddresses = new[]
                    {
                        "t2FwcEhFdNXuFMv1tcYwaBJtYVtMj8b1uTg"
                    }
                }
            },
        };

        private static readonly Dictionary<BitcoinNetworkType, ZCashChainConfig> ZCLCoinbaseTxConfig = new Dictionary<BitcoinNetworkType, ZCashChainConfig>
        {
            {
                BitcoinNetworkType.Main, new ZCashChainConfig
                {
                    Diff1 = new BigInteger("0007ffffffffffffffffffffffffffffffffffffffffffffffffffffffffffff", 16),
                    Diff1b = System.Numerics.BigInteger.Parse("0007ffffffffffffffffffffffffffffffffffffffffffffffffffffffffffff", NumberStyles.HexNumber),
                    CreateCoinbaseTx = () => Transaction.Create(Network.Main),

                    PayFoundersReward = false,
                    PercentFoundersReward = 0,
                    FoundersRewardSubsidyHalvingInterval = 0,
                    FoundersRewardSubsidySlowStartInterval = 0,

                    FoundersRewardAddresses = new[]
                    {
                        ""
                    }
                }
            },
            {
                BitcoinNetworkType.Test, new ZCashChainConfig
                {
                    Diff1 = new BigInteger("0007ffffffffffffffffffffffffffffffffffffffffffffffffffffffffffff", 16),
                    Diff1b = System.Numerics.BigInteger.Parse("0007ffffffffffffffffffffffffffffffffffffffffffffffffffffffffffff", NumberStyles.HexNumber),
                    CreateCoinbaseTx = () => Transaction.Create(Network.TestNet),

                    PayFoundersReward = false,
                    PercentFoundersReward = 0,
                    FoundersRewardSubsidyHalvingInterval = 0,
                    FoundersRewardSubsidySlowStartInterval = 0,

                    FoundersRewardAddresses = new[]
                    {
                        ""
                    }
                }
            },
            {
                BitcoinNetworkType.RegTest, new ZCashChainConfig
                {
                    Diff1 = new BigInteger("0007ffffffffffffffffffffffffffffffffffffffffffffffffffffffffffff", 16),
                    Diff1b = System.Numerics.BigInteger.Parse("0007ffffffffffffffffffffffffffffffffffffffffffffffffffffffffffff", NumberStyles.HexNumber),
                    CreateCoinbaseTx = () => Transaction.Create(Network.RegTest),

                    PayFoundersReward = false,
                    PercentFoundersReward = 0,
                    FoundersRewardSubsidyHalvingInterval = 0,
                    FoundersRewardSubsidySlowStartInterval = 0,

                    FoundersRewardAddresses = new[]
                    {
                        ""
                    }
                }
            },
        };

        private static readonly Dictionary<BitcoinNetworkType, ZCashChainConfig> BTGCoinbaseTxConfig = new Dictionary<BitcoinNetworkType, ZCashChainConfig>
        {
            {
                BitcoinNetworkType.Main, new ZCashChainConfig
                {
                    Diff1 = new BigInteger("0007ffffffffffffffffffffffffffffffffffffffffffffffffffffffffffff", 16),
                    Diff1b = System.Numerics.BigInteger.Parse("0007ffffffffffffffffffffffffffffffffffffffffffffffffffffffffffff", NumberStyles.HexNumber),
                    CreateCoinbaseTx = () => Transaction.Create(Network.Main),
                    UsesZCashAddressFormat = false,
                    Solver = () => EquihashSolver_144_5,
                    SolutionSize = 100,
                    SolutionPreambleSize = 1,

                    PayFoundersReward = false,
                    PercentFoundersReward = 0,
                    FoundersRewardSubsidyHalvingInterval = 0,
                    FoundersRewardSubsidySlowStartInterval = 0,

                    FoundersRewardAddresses = new[]
                    {
                        ""
                    }
                }
            },
            {
                BitcoinNetworkType.Test, new ZCashChainConfig
                {
                    Diff1 = new BigInteger("0007ffffffffffffffffffffffffffffffffffffffffffffffffffffffffffff", 16),
                    Diff1b = System.Numerics.BigInteger.Parse("0007ffffffffffffffffffffffffffffffffffffffffffffffffffffffffffff", NumberStyles.HexNumber),
                    CreateCoinbaseTx = () => Transaction.Create(Network.TestNet),
                    UsesZCashAddressFormat = false,
                    Solver = () => EquihashSolver_144_5,
                    SolutionSize = 100,
                    SolutionPreambleSize = 1,

                    PayFoundersReward = false,
                    PercentFoundersReward = 0,
                    FoundersRewardSubsidyHalvingInterval = 0,
                    FoundersRewardSubsidySlowStartInterval = 0,

                    FoundersRewardAddresses = new[]
                    {
                        ""
                    }
                }
            },
            {
                BitcoinNetworkType.RegTest, new ZCashChainConfig
                {
                    Diff1 = new BigInteger("0007ffffffffffffffffffffffffffffffffffffffffffffffffffffffffffff", 16),
                    Diff1b = System.Numerics.BigInteger.Parse("0007ffffffffffffffffffffffffffffffffffffffffffffffffffffffffffff", NumberStyles.HexNumber),
                    CreateCoinbaseTx = () => Transaction.Create(Network.RegTest),
                    UsesZCashAddressFormat = false,
                    Solver = () => EquihashSolver_144_5,
                    SolutionSize = 100,
                    SolutionPreambleSize = 1,

                    PayFoundersReward = false,
                    PercentFoundersReward = 0,
                    FoundersRewardSubsidyHalvingInterval = 0,
                    FoundersRewardSubsidySlowStartInterval = 0,

                    FoundersRewardAddresses = new[]
                    {
                        ""
                    }
                }
            },
        };

        private static readonly Dictionary<BitcoinNetworkType, ZCashChainConfig> ZencashCoinbaseTxConfig = new Dictionary<BitcoinNetworkType, ZCashChainConfig>
        {
            {
                BitcoinNetworkType.Main, new ZCashChainConfig
                {
                    Diff1 = new BigInteger("0007ffffffffffffffffffffffffffffffffffffffffffffffffffffffffffff", 16),
                    Diff1b = System.Numerics.BigInteger.Parse("0007ffffffffffffffffffffffffffffffffffffffffffffffffffffffffffff", NumberStyles.HexNumber),
                    CreateCoinbaseTx = () => Transaction.Create(Network.Main),

                    PayFoundersReward = true,
                    PercentFoundersReward = 8.5m,
                    FoundersRewardSubsidyHalvingInterval = 840000,
                    FoundersRewardSubsidySlowStartInterval = 2,

                    FoundersRewardAddresses = new[]
                    {
                        "zssEdGnZCQ9G86LZFtbynMn1hYTVhn6eYCL", "zsrCsXXmUf8k59NLasEKfxA7us3iNvaPATz", "zsnLPsWMXW2s4w9EmFSwtSLRxL2LhPcfdby",
                        "zshdovbcPfUAfkPeEE2qLbKnoue9RsbVokU", "zsqmq97JAKCCBFRGvxgv6FiJgQLCZBDp62S", "zskyFVFA7VRYX8EGdXmYN75WaBB25FmiL3g",
                        "zsmncLmwEUdVmAGPUrUnNKmPGXyej7mbmdM", "zsfa9VVJCEdjfPbku4XrFcRR8kTDm2T64rz", "zsjdMnfWuFi46VeN2HSXVQWEGsnGHgVxayY",
                        "zseb8wRQ8rZ722oLX5B8rx7qwZiBRb9mdig", "zsjxkovhqiMVggoW7jvSRi3NTSD3a6b6qfd", "zsokCCSU3wvZrS2G6mEDpJ5cH49E7sDyNr1",
                        "zt12EsFgkABHLMRXA7JNnpMqLrxsgCLnVEV", "zt39mvuG9gDTHX8A8Qk45rbk3dSdQoJ8ZAv", "zssTQZs5YxDGijKC86dvcDxzWogWcK7n5AK",
                        "zsywuMoQK7Bved2nrXs56AEtWBhpb88rMzS", "zsxVS2w7h1fHFX2nQtGm4372pd4DSHzq9ee", "zsupGi7ro3uC8CEVwm9r7vrdVUZaXQnHF6T",
                        "zshVZvW47dA5AB3Sqk1h7ytwWJeUJUJxxaE", "zsubBCjvDx252MKFsL4Dcf5rJU9Z9Upqr1N", "zsweaST3NcU4hfgkVULfCsfEq41pjgMDgcW",
                        "zswz6Rxb1S33fUpftETZwtGiVSeYxNKq2xc", "zswnpHtiBbrvYDzbhPQshkgvLSfYhDMRJ4S", "zsjSYAWaEYj35Ht7aXrRJUGY6Dc8qCmgYqu",
                        "zsvMv8fGroWR8epbSiGDCJHmfe6ec2uFQrt", "zsujxCT56BExQDAwKwktBjtnopYnw8BiKbg", "zsxeXc2FTAzmUmeZmqVsKVdwTMSvzyns4rT",
                        "zsuLqgABNudD8bVPbVGeUjGqapuoXp68i7F", "zsoc39J1dCFK1U8kckZznvQkv8As7sajYLz", "zt21NFdu1KRPJ7VRKtrWugM2Jqe5ePNmU4T",
                        "zsp15qbVcbx9ifcjKe6XZEJTvzsFUZ2BHLT", "zso2KvqH6yxLQEYggHdmfL3Tcd5V6E9tqhp", "zsnFG2W5ZHRYh3QucNze4mp31tBkemtfxdj",
                        "zsex2CGJtxHyHbpLXm7kESBmp3vWRqUkJMy", "zsvtFv96nrgrXKUbtNe2BpCt8aQEp5oJ7F8", "zsk5KitThmhK9KBa1KDybPgEmGSFTHzhMVA",
                        "zsuy4n48c4NsJyaCZEzwdAKULM1FqbB6Y4z", "zsgtQVMpX2zNMLvHHG2NDwfqKoaebvVectJ", "zszQqXRSPGdqsWw4iaMTNN6aJz4JjEzSdCF",
                        "zst6dBLrTtaMQBX7BLMNjKLTGcP11PBmgTV", "zshD9r6Eb6dZGdzYW2HCb9CzkMokCT1NGJR", "zswUaj1TboEGmvSfF7fdoxWyH3RMx7MBHHo",
                        "zsv8s4Poi5GxCsbBrRJ97Vsvazp84nrz5AN", "zsmmxrKU6dqWFwUKow1iyovg3gxrgXpEivr", "zskh1221aRC9WEfb5a59WxffeW34McmZZsw",
                        "zssAhuj57NnVm4yNFT6o8muRctABkUaBu3L", "zsi5Yr4Z8HwBvdBqQE8gk7ahExDu95J4oqZ", "zsy6ryEaxfk8emJ8bGVB7tmwRwBL8cfSqBW",
                    },

                    PercentTreasuryReward = 12,
                    TreasuryRewardAddressChangeInterval = 50000,
                    TreasuryRewardStartBlockHeight = 139200,

                    TreasuryRewardAddresses = new[]
                    {
                        "zsyF68hcYYNLPj5i4PfQJ1kUY6nsFnZkc82", "zsfULrmbX7xbhqhAFRffVqCw9RyGv2hqNNG",
                        "zsoemTfqjicem2QVU8cgBHquKb1o9JR5p4Z", "zt339oiGL6tTgc9Q71f5g1sFTZf6QiXrRUr"
                    }
                }
            },
            {
                BitcoinNetworkType.Test, new ZCashChainConfig
                {
                    Diff1 = new BigInteger("0007ffffffffffffffffffffffffffffffffffffffffffffffffffffffffffff", 16),
                    Diff1b = System.Numerics.BigInteger.Parse("0007ffffffffffffffffffffffffffffffffffffffffffffffffffffffffffff", NumberStyles.HexNumber),
                    CreateCoinbaseTx = () => Transaction.Create(Network.TestNet),

                    PayFoundersReward = true,
                    PercentFoundersReward = 8.5m,
                    FoundersRewardSubsidyHalvingInterval = 840000,
                    FoundersRewardSubsidySlowStartInterval = 2,

                    FoundersRewardAddresses = new[]
                    {
                        "zrH8KT8KUcpKKNBu3fjH4hA84jZBCawErqn", "zrGsMC4ou1r5Vxy7Dnxg4PfKpansx83BM8g", "zr6sB2Az36D8CqzeZNavB11WbovsGtJSAZG",
                        "zrBAG3pXCTDq14nivNK9mW8SfwMNcdmMQpb", "zrRLwpYRYky4wsvwLVrDp8fs89EBTRhNMB1", "zrLozMfptTmE3zLP5SrTLyB8TXqH84Agjrr",
                        "zrMckkaLtVTEUvxj4ouU7BPDGa8xmdTZSVE", "zrFc897wJXmF7BcEdbvi2mS1bLrcuWYK6hm", "zrHEnni486u9SNcLWacroSgcdyMA33tfM92",
                        "zrJ3ymPV3R8Xk4N3BdNb898xvZvARm5K7mq", "zrDj3P6trx73291krxU51U9QnfkbGxkyJ6E", "zrJs3vMGFJi9pQCireeSLckJonamBnwTSrY",
                        "zrKFdXQoAkkycy52EFoWARyzZWx6Kat2Som", "zrEXbSe79FXA9KRMnJTZUWZdZhNnjcnAdrq", "zr7iAwfNgJsMpSCmijK3TuVDuNvSmLr1rUz",
                        "zrDEK7K6cftqSjeyVUH1WqJtBUkXN7GidxH", "zrRennuq75hyBVU4JymtZk8UcQ1vRPKpmpj", "zr9HRTL79pKmn5R8fvkC9kucZ4u1bQruLTD",
                        "zrML8KXpJsa1NVnbJuawX86ZvAn543tWdTT", "zrLBAkQoxpEtnztSUEcdxnEvuwtgxyAMGX7", "zr6kPnVzFBYmcBDsWoTrPHRuBxLq21o4zvT",
                        "zrMY3vdvqs9KSvx9TawvcyuVurt1Jj6GPVo", "zr9WB1qBpM4nwi1mudUFfjtMNmqzaBQDsXn", "zrAHbtHDPAqmzWJMQqSYzGyFnDWN3oELZRs",
                        "zrH1f5K3z7EQ6RWWZ7StCDWHTZwFChBVA2W", "zrNTacAid9LS4kAqzM4sw1YcF7gLFrzVM7U", "zrFyZpMVKMeDqbn6A2uUiL9mZmgxuR1pUBg",
                        "zrD1cqGFGzBcPogFHJvnN4XegvvmbTjA43t", "zr5A1D7czWkB4pAWfGC5Pux5Ek7anYybdPK", "zr8yTAxCy6jAdsc6qPvmVEQHbYo25AJKhy9",
                        "zrFW2YjQw4cABim5kEDwapbSqTz3wW7cWkk", "zr9nJvNbsrvUTZD41fhqAQeUcgMfqZmAweN", "zrCx4dXZd5b2tD483Ds4diHpo1QxBMJ76Jr",
                        "zr6eVeRwU6Puob3K1RfWtva1R458oj8pzkL", "zr7B92iHtQcobZjGCXo3DAqMQjsn7ka31wE", "zr8bcemLWAjYuphXSVqtqZWEnJipCB9F5oC",
                        "zrFzsuPXb7HsFd3srBqtVqnC9GQ94DQubV2", "zr4yiBobiHjHnCYi75NmYtyoqCV4A3kpHDL", "zrGVdR4K4F8MfmWxhUiTypK7PTsvHi8uTAh",
                        "zr7WiCDqCMvUdH1xmMu8YrBMFb2x2E6BX3z", "zrEFrGWLX4hPHuHRUD3TPbMAJyeSpMSctUc", "zr5c3f8PTnW8qBFX1GvK2LhyLBBCb1WDdGG",
                        "zrGkAZkZLqC9QKJR3XomgxNizCpNuAupTeg", "zrM7muDowiun9tCHhu5K9vcDGfUptuYorfZ", "zrCsWfwKotWnQmFviqAHAPAJ2jXqZYW966P",
                        "zrLLB3JB3jozUoMGFEGhjqyVXTpngVQ8c4T", "zrAEa8YjJ2f3m2VsM1Xa9EwibZxEnRoSLUx", "zrAdJgp7Cx35xTvB7ABWP8YLTNDArMjP1s3"
                    },

                    PercentTreasuryReward = 12,
                    TreasuryRewardAddressChangeInterval = 10000,
                    TreasuryRewardStartBlockHeight = 85500,

                    TreasuryRewardAddresses = new[]
                    {
                        "zrRBQ5heytPMN5nY3ssPf3cG4jocXeD8fm1", "zrRBQ5heytPMN5nY3ssPf3cG4jocXeD8fm1", "zrRBQ5heytPMN5nY3ssPf3cG4jocXeD8fm1", "zrRBQ5heytPMN5nY3ssPf3cG4jocXeD8fm1"
                    }
                }
            },
            {
                BitcoinNetworkType.RegTest, new ZCashChainConfig
                {
                    Diff1 = new BigInteger("0007ffffffffffffffffffffffffffffffffffffffffffffffffffffffffffff", 16),
                    Diff1b = System.Numerics.BigInteger.Parse("0007ffffffffffffffffffffffffffffffffffffffffffffffffffffffffffff", NumberStyles.HexNumber),
                    CreateCoinbaseTx = () => Transaction.Create(Network.RegTest),

                    PayFoundersReward = true,
                    PercentFoundersReward = 8.5m,
                    FoundersRewardSubsidyHalvingInterval = 2000,
                    FoundersRewardSubsidySlowStartInterval = 0,

                    FoundersRewardAddresses = new[]
                    {
                        "zrKmSdqZKZjnARd5e8FfRg4v1m74X7twxGa",
                    },

                    PercentTreasuryReward = 12,
                    TreasuryRewardAddressChangeInterval = 100,
                    TreasuryRewardStartBlockHeight = 139200,

                    TreasuryRewardAddresses = new[]
                    {
                        "zrKmSdqZKZjnARd5e8FfRg4v1m74X7twxGa"
                    }
                }
            },
        };

        private static readonly Dictionary<BitcoinNetworkType, ZCashChainConfig> BTCPCoinbaseTxConfig = new Dictionary<BitcoinNetworkType, ZCashChainConfig>
        {
            {
                BitcoinNetworkType.Main, new ZCashChainConfig
                {
                    Diff1 = new BigInteger("007ffffffffffffffffffffffffffffffffffffffffffffffffffffffffffffff", 16),
                    Diff1b = System.Numerics.BigInteger.Parse("007ffffffffffffffffffffffffffffffffffffffffffffffffffffffffffffff", NumberStyles.HexNumber),
                    CreateCoinbaseTx = () => Transaction.Create(Network.Main),

                    PayFoundersReward = false,
                    PercentFoundersReward = 0,
                    FoundersRewardSubsidyHalvingInterval = 0,
                    FoundersRewardSubsidySlowStartInterval = 0,

                    FoundersRewardAddresses = new[]
                    {
                        ""
                    }
                }
            },
            {
                BitcoinNetworkType.Test, new ZCashChainConfig
                {
                    Diff1 = new BigInteger("007ffffffffffffffffffffffffffffffffffffffffffffffffffffffffffffff", 16),
                    Diff1b = System.Numerics.BigInteger.Parse("007ffffffffffffffffffffffffffffffffffffffffffffffffffffffffffffff", NumberStyles.HexNumber),
                    CreateCoinbaseTx = () => Transaction.Create(Network.TestNet),

                    PayFoundersReward = false,
                    PercentFoundersReward = 0,
                    FoundersRewardSubsidyHalvingInterval = 0,
                    FoundersRewardSubsidySlowStartInterval = 0,

                    FoundersRewardAddresses = new[]
                    {
                        ""
                    }
                }
            },
            {
                BitcoinNetworkType.RegTest, new ZCashChainConfig
                {
                    Diff1 = new BigInteger("007ffffffffffffffffffffffffffffffffffffffffffffffffffffffffffffff", 16),
                    Diff1b = System.Numerics.BigInteger.Parse("007ffffffffffffffffffffffffffffffffffffffffffffffffffffffffffffff", NumberStyles.HexNumber),
                    CreateCoinbaseTx = () => Transaction.Create(Network.RegTest),

                    PayFoundersReward = false,
                    PercentFoundersReward = 0,
                    FoundersRewardSubsidyHalvingInterval = 0,
                    FoundersRewardSubsidySlowStartInterval = 0,

                    FoundersRewardAddresses = new[]
                    {
                        ""
                    }
                }
            },
        };

        public static Dictionary<CoinType, Dictionary<BitcoinNetworkType, ZCashChainConfig>> Chains =
            new Dictionary<CoinType, Dictionary<BitcoinNetworkType, ZCashChainConfig>>
            {
<<<<<<< HEAD
                {CoinType.ZEC, ZCashCoinbaseTxConfig},
                {CoinType.ZCL, ZCLCoinbaseTxConfig},
                {CoinType.ZEN, ZencashCoinbaseTxConfig},
                {CoinType.BTG, BTGCoinbaseTxConfig},
                {CoinType.BTCP, BTCPCoinbaseTxConfig},
=======
                { CoinType.ZEC, ZCashCoinbaseTxConfig },
                { CoinType.ZCL, ZCLCoinbaseTxConfig },
                { CoinType.ZEN, ZencashCoinbaseTxConfig },
                { CoinType.BTG, BTGCoinbaseTxConfig },
                { CoinType.BTCP, BTCPCoinbaseTxConfig },
>>>>>>> dfec1612
            };
    }

    public enum ZOperationStatus
    {
        Queued,
        Executing,
        Success,
        Cancelled,
        Failed
    }

    public static class ZCashCommands
    {
        public const string ZGetBalance = "z_getbalance";
        public const string ZGetTotalBalance = "z_gettotalbalance";
        public const string ZGetListAddresses = "z_listaddresses";
        public const string ZValidateAddress = "z_validateaddress";
        public const string ZShieldCoinbase = "z_shieldcoinbase";

        /// <summary>
        /// Returns an operationid. You use the operationid value with z_getoperationstatus and
        /// z_getoperationresult to obtain the result of sending funds, which if successful, will be a txid.
        /// </summary>
        public const string ZSendMany = "z_sendmany";

        public const string ZGetOperationStatus = "z_getoperationstatus";
        public const string ZGetOperationResult = "z_getoperationresult";
    }
<<<<<<< HEAD
}
=======
}
>>>>>>> dfec1612
<|MERGE_RESOLUTION|>--- conflicted
+++ resolved
@@ -1,5 +1,4 @@
-<<<<<<< HEAD
-﻿/*
+/*
 Copyright 2017 Coin Foundry (coinfoundry.org)
 Authors: Oliver Weichhold (oliver@weichhold.com)
 
@@ -17,26 +16,6 @@
 IN NO EVENT SHALL THE AUTHORS OR COPYRIGHT HOLDERS BE LIABLE FOR ANY CLAIM, DAMAGES OR OTHER LIABILITY,
 WHETHER IN AN ACTION OF CONTRACT, TORT OR OTHERWISE, ARISING FROM, OUT OF OR IN CONNECTION WITH THE
 SOFTWARE OR THE USE OR OTHER DEALINGS IN THE SOFTWARE.
-=======
-/*
-Copyright 2017 Coin Foundry (coinfoundry.org)
-Authors: Oliver Weichhold (oliver@weichhold.com)
-
-Permission is hereby granted, free of charge, to any person obtaining a copy of this software and
-associated documentation files (the "Software"), to deal in the Software without restriction,
-including without limitation the rights to use, copy, modify, merge, publish, distribute, sublicense,
-and/or sell copies of the Software, and to permit persons to whom the Software is furnished to do so,
-subject to the following conditions:
-
-The above copyright notice and this permission notice shall be included in all copies or substantial
-portions of the Software.
-
-THE SOFTWARE IS PROVIDED "AS IS", WITHOUT WARRANTY OF ANY KIND, EXPRESS OR IMPLIED, INCLUDING BUT NOT
-LIMITED TO THE WARRANTIES OF MERCHANTABILITY, FITNESS FOR A PARTICULAR PURPOSE AND NONINFRINGEMENT.
-IN NO EVENT SHALL THE AUTHORS OR COPYRIGHT HOLDERS BE LIABLE FOR ANY CLAIM, DAMAGES OR OTHER LIABILITY,
-WHETHER IN AN ACTION OF CONTRACT, TORT OR OTHERWISE, ARISING FROM, OUT OF OR IN CONNECTION WITH THE
-SOFTWARE OR THE USE OR OTHER DEALINGS IN THE SOFTWARE.
->>>>>>> dfec1612
 */
 
 using System;
@@ -75,11 +54,6 @@
         public string[] TreasuryRewardAddresses { get; set; }
         public double TreasuryRewardAddressChangeInterval { get; set; }
 
-<<<<<<< HEAD
-        // ZCash Overwinter & Sapling
-        public uint? OverwinterActivationHeight { get; set; }
-        public uint? SaplingActivationHeight { get; set; }
-=======
         // ZCash "Overwinter"
         public uint? OverwinterActivationHeight { get; set; }
 
@@ -91,7 +65,6 @@
 
         public uint? SaplingTxVersion { get; set; }
         public uint? SaplingTxVersionGroupId { get; set; }
->>>>>>> dfec1612
     }
 
     public class ZCashConstants
@@ -128,10 +101,6 @@
                     FoundersRewardSubsidyHalvingInterval = 840000,
                     FoundersRewardSubsidySlowStartInterval = 20000,
 
-<<<<<<< HEAD
-                    OverwinterActivationHeight = 347500,
-                    SaplingActivationHeight = 419200,
-=======
                     // ZCash "Overwinter"
                     OverwinterActivationHeight = 347500,
                     OverwinterTxVersion = 3,
@@ -141,7 +110,6 @@
                     SaplingActivationHeight = 419200,
                     SaplingTxVersion = 4,
                     SaplingTxVersionGroupId = 0x892f2085,
->>>>>>> dfec1612
 
                     FoundersRewardAddresses = new[]
                     {
@@ -176,10 +144,6 @@
                     FoundersRewardSubsidyHalvingInterval = 840000,
                     FoundersRewardSubsidySlowStartInterval = 20000,
 
-<<<<<<< HEAD
-                    OverwinterActivationHeight = 207500,
-                    SaplingActivationHeight = 280000,
-=======
                     // ZCash "Overwinter"
                     OverwinterActivationHeight = 207500,
                     OverwinterTxVersion = 3,
@@ -189,7 +153,6 @@
                     SaplingActivationHeight = 280000,
                     SaplingTxVersion = 4,
                     SaplingTxVersionGroupId = 0x892f2085,
->>>>>>> dfec1612
 
                     FoundersRewardAddresses = new[]
                     {
@@ -533,19 +496,11 @@
         public static Dictionary<CoinType, Dictionary<BitcoinNetworkType, ZCashChainConfig>> Chains =
             new Dictionary<CoinType, Dictionary<BitcoinNetworkType, ZCashChainConfig>>
             {
-<<<<<<< HEAD
-                {CoinType.ZEC, ZCashCoinbaseTxConfig},
-                {CoinType.ZCL, ZCLCoinbaseTxConfig},
-                {CoinType.ZEN, ZencashCoinbaseTxConfig},
-                {CoinType.BTG, BTGCoinbaseTxConfig},
-                {CoinType.BTCP, BTCPCoinbaseTxConfig},
-=======
                 { CoinType.ZEC, ZCashCoinbaseTxConfig },
                 { CoinType.ZCL, ZCLCoinbaseTxConfig },
                 { CoinType.ZEN, ZencashCoinbaseTxConfig },
                 { CoinType.BTG, BTGCoinbaseTxConfig },
                 { CoinType.BTCP, BTCPCoinbaseTxConfig },
->>>>>>> dfec1612
             };
     }
 
@@ -575,8 +530,4 @@
         public const string ZGetOperationStatus = "z_getoperationstatus";
         public const string ZGetOperationResult = "z_getoperationresult";
     }
-<<<<<<< HEAD
-}
-=======
-}
->>>>>>> dfec1612
+}